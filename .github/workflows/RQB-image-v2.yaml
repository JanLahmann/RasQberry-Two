# ============================================================================
# RasQberry Pi Image Build Workflow
# ============================================================================
# Purpose: Automates the building of custom Raspberry Pi OS images for the 
#          RasQberry quantum computing education platform.
#
# Key Features:
# - Automated versioning with semantic versioning support
# - Intelligent caching system for faster development builds
# - Automatic GitHub releases with built images
# - Memory and disk optimization for GitHub Actions runners
# - Support for both development and production builds
#
# Trigger Conditions:
# - Manual workflow dispatch (with optional version override)
# - Automatic on push to dev* branches
# ============================================================================

# ============================================================================
# BUILD ARCHITECTURE OVERVIEW
# ============================================================================
# 
# ┌─────────────────┐     ┌─────────────────┐     ┌─────────────────┐
# │ Version Manager │────▶│ Release Creator │────▶│  Image Builder  │
# └─────────────────┘     └─────────────────┘     └─────────────────┘
#         │                        │                        │
#         ▼                        ▼                        ▼
#   Update VERSION          Create GitHub          Build Pi Image
#   Create Git Tag          Release with           - Use cache (dev)
#   Push Changes            Changelog              - Fresh (main)
#                                                   - Upload Asset
#
# CACHING STRATEGY (Dev Builds Only):
# 
# First Build:          Subsequent Builds:       Monthly/Forced:
# ┌──────────┐         ┌──────────┐            ┌──────────┐
# │ Stage 0  │         │ Stage 0  │            │ Stage 0  │
# │ Stage 1  │ Build   │ Stage 1  │ From       │ Stage 1  │ Rebuild
# │ Stage 2  │ All     │ Stage 2  │ Cache      │ Stage 2  │ All
# │ Stage 3  │   ↓     │ Stage 3  │  (Skip)    │ Stage 3  │   ↓
# │ Stage 4  │ Save    │ Stage 4  │   │        │ Stage 4  │ Save
# ├──────────┤ Cache   ├──────────┤   ▼        ├──────────┤ Cache
# │ RasQberry│   ↓     │ RasQberry│ Build      │ RasQberry│   ↓
# └──────────┘         └──────────┘ Only       └──────────┘
# ============================================================================


# ============================================================================
# ENVIRONMENT VARIABLES REFERENCE
# ============================================================================
#
# Custom Variables (from pi-gen-config):
#   - CACHE_VERSION: Increment to invalidate all caches
#   - RQB_*: RasQberry-specific build configuration
#     - RQB_REPO: Repository name (set dynamically)
#     - RQB_GIT_USER: GitHub username (set dynamically)
#     - RQB_GIT_BRANCH: Branch to build from (set dynamically)
#     - RQB_STD_VENV: Standard virtual environment name
#     - RQB_CONFDIR: Configuration directory path
#
# Pi-gen Variables (from pi-gen-config):
#   - FIRST_USER_NAME: Default user (rasqberry)
#   - IMG_NAME: Output image name prefix
#   - SKIP_INITRAMFS: Speed optimization flag
# ============================================================================

name: Rasqberry Pi Image Release v2

# Concurrency control: Only one workflow per branch, cancel previous runs
concurrency:
  group: rasqberry-build-${{ github.ref }}
  cancel-in-progress: true

# GitHub permissions required for this workflow
permissions:
  contents: write      # Create releases and push tags
  checks: write        # Update check status
  id-token: write      # Sign artifacts with cosign
  packages: write      # Push to GitHub container registry

# ============================================================================
# WORKFLOW TRIGGERS
# ============================================================================
on:
  # Manual trigger with input parameters
  workflow_dispatch:
    inputs:
      version:
        description: 'Version number (required for main branch)'
        required: false
        type: string
      refresh_cache:
        description: 'Force cache refresh (dev branches only)'
        required: false
        type: boolean
        default: false
      build_cache:
        description: 'Enable caching for main branch (to seed cross-branch cache)'
        required: false
        type: boolean
        default: false
      publish_json:
        description: 'Publish generated JSON to gh-pages (JSON always created locally)'
        required: false
        type: boolean
        default: false
  
  # Automatic trigger for development branches
  #push:
  #  branches:
  #    - dev*    # Matches: dev, dev-feature, development, etc.

# ============================================================================
# GLOBAL ENVIRONMENT VARIABLES
# ============================================================================
env:
  # Cache versioning - increment this to invalidate all caches
  CACHE_VERSION: v1

# ============================================================================
# JOB 1: Version Management
# ============================================================================
# This job handles semantic versioning and creates git tags
# For main branch: Requires semantic version (e.g., 1.2.3)
# For dev branches: Auto-generates version with timestamp
jobs:
  rasqberry-push-version-number:
    name: "Rasqberry: Push version number"
    runs-on: ubuntu-latest
    outputs:
      # Version outputs for use in subsequent jobs
      version: ${{ steps.current-version.outputs.version }}
      version_num: ${{ steps.update-version.outputs.version_num }}
    
    steps:
      # Clone the repository with push permissions
      - name: "Rasqberry: Clone Repository"
        uses: actions/checkout@v4
        with:
          repository: ${{ github.repository }}
          token: ${{ secrets.GITHUB_TOKEN }}
          persist-credentials: true  # Needed for pushing tags

      # Generate timestamp for dev branch versions
      - name: Create Date
        id: create-date
        shell: bash
        run: |
          NOW="$(date +"%Y-%m-%d-%H%M%S")"
          echo "date=${NOW}" >> $GITHUB_OUTPUT

      # Read the current version from VERSION file
      - name: "Rasqberry: Get current version"
        id: current-version
        shell: bash
        run: |
          version=$(cat ./VERSION)
          echo "version=${version}" >> $GITHUB_OUTPUT

      # Update version file with new version number
      # Logic:
      # - Main branch: Must provide semantic version via input
      # - Dev branches: Use input if provided, else branch-timestamp
      - name: "Rasqberry: Add version file"
        id: update-version
        if: ${{ steps.current-version.outputs.version != github.event.inputs.version }}
        shell: bash
        env:
          VERSION_INPUT: ${{ github.event.inputs.version }}
          CREATE_DATE: ${{ steps.create-date.outputs.date }}
        run: |
          BRANCH_NAME=${GITHUB_REF#refs/heads/}
          
          # Main branch requires explicit semantic version
          if [ "$BRANCH_NAME" = "main" ]; then
            if [ -z "$VERSION_INPUT" ]; then
              echo "Error: On 'main' branch you must supply a semantic version via workflow inputs." >&2
              exit 1
            fi
            VERSION_NUMBER="$VERSION_INPUT"
          else
            # Dev branches: Use input or generate from branch name + timestamp
            if [ -n "$VERSION_INPUT" ]; then
              VERSION_NUMBER="$VERSION_INPUT"
            else
              VERSION_NUMBER="${BRANCH_NAME}-${CREATE_DATE}"
            fi
          fi
          
          echo "version_num=$VERSION_NUMBER" >> $GITHUB_OUTPUT
          echo "$VERSION_NUMBER" > ./VERSION

      # Validate semantic version format for main branch releases
      - name: "Validate semantic version"
        if: github.ref == 'refs/heads/main'
        shell: bash
        run: |
          echo "$VERSION_INPUT" | grep -Eq '^[0-9]+\.[0-9]+\.[0-9]+$' \
            || { echo "⛔ Invalid semantic version: $VERSION_INPUT" >&2; exit 1; }
        
      # Commit version change and create/update git tag
      # Tags: v1.2.3 for main, branch-timestamp for dev
      - name: "Rasqberry: git add & commit & push"
        uses: EndBug/add-and-commit@v9
        with:
          add: "./VERSION"
          default_author: github_actions
          message: "Bump version to ${{ steps.update-version.outputs.version_num }}"
          github_token: ${{ secrets.GITHUB_TOKEN }}
          # Force push tags to allow re-running builds with same version
          tag: ${{ github.ref == 'refs/heads/main' && format('v{0} --force', steps.update-version.outputs.version_num) || format('{0} --force', steps.update-version.outputs.version_num) }}
          push: true
        env:
          GITHUB_TOKEN: ${{ secrets.GITHUB_TOKEN }}

      # Install cosign for artifact signing (future enhancement)
      - name: Install cosign
        uses: sigstore/cosign-installer@v3.5.0
        with:
          cosign-release: 'v2.2.4'

  # ============================================================================
  # JOB 2: Create GitHub Release
  # ============================================================================
  # Creates a GitHub release with changelog for the new version
  release:
    name: Create Release
    needs: rasqberry-push-version-number
    runs-on: ubuntu-latest
    outputs:
      # Release outputs for asset upload
      id: ${{ steps.create-release.outputs.id }}
      upload_url: ${{ steps.create-release.outputs.upload_url }}
    
    steps:
      # Checkout with full history for changelog generation
      - name: Checkout
        uses: actions/checkout@v4
        with:
          fetch-depth: 0  # Full history needed for git-cliff

      # Get the most recent tag for changelog generation
      - name: Get latest tag
        id: latest_tag
        shell: bash
        run: |
          echo "TAG_NAME=$(git describe --tags $(git rev-list --tags --max-count=1))" >> $GITHUB_OUTPUT

      # Generate changelog from commits since last tag
      - name: Generate a changelog
        uses: orhun/git-cliff-action@v1
        id: changelog
        with:
          config: ./cliff-release.toml  # Changelog format configuration
          args: ${{ steps.latest_tag.outputs.TAG_NAME }}..HEAD

      # Create GitHub release with generated changelog
      # Release naming:
      # - Main: "rasqberry-v1.2.3"
      # - Dev: "rasqberry-dev-2024-01-01-123456"
      - name: Create Release
        id: create-release
        uses: softprops/action-gh-release@v2.2.1
        with:
          token: ${{ secrets.GITHUB_TOKEN }}
          name: ${{ github.ref == 'refs/heads/main' && format('rasqberry-v{0}', needs.rasqberry-push-version-number.outputs.version_num) || format('rasqberry-{0}', needs.rasqberry-push-version-number.outputs.version_num) }}
          tag_name: ${{ github.ref == 'refs/heads/main' && format('v{0}', needs.rasqberry-push-version-number.outputs.version_num) || needs.rasqberry-push-version-number.outputs.version_num }}
          body: ${{ steps.changelog.outputs.content }}
          make_latest: true  # Mark as latest release

  # ============================================================================
  # JOB 3: Build Raspberry Pi Image
  # ============================================================================
  # This job builds the actual Raspberry Pi OS image using pi-gen
  # Includes sophisticated caching for development builds
  build:
    name: Build Image
    needs: [release]
    runs-on: ubuntu-latest
    outputs:
      # Output paths for the built image
      asset_path: ${{ steps.set-asset.outputs.asset_path }}
      asset_name: ${{ steps.set-asset.outputs.asset_name }}
      # Image metadata for JSON generation (calculated during build)
      extract_size: ${{ steps.calculate-metadata.outputs.extract_size }}
      extract_sha256: ${{ steps.calculate-metadata.outputs.extract_sha256 }}
      compressed_size: ${{ steps.set-asset.outputs.compressed_size }}
    
    steps:
      - name: Checkout repository
        uses: actions/checkout@v4

      # ========================================================================
      # DISK SPACE OPTIMIZATION
      # ========================================================================
      # GitHub Actions runners have limited disk space (~14GB free)
      # Pi-gen needs significant space for building images
      - name: Free up disk space
        run: |
          echo "=== Before cleanup ==="
          df -h
          
          # Remove large pre-installed tools we don't need
          # Each line frees several GB of space
          sudo rm -rf /usr/share/dotnet          # .NET SDK
          sudo rm -rf /opt/ghc                   # Haskell compiler
          sudo rm -rf /usr/local/share/boost     # Boost C++ libraries
          sudo rm -rf /usr/local/lib/android     # Android SDK
          sudo rm -rf /opt/hostedtoolcache       # Various cached tools
          sudo rm -rf /usr/local/graalvm         # GraalVM JDK
          sudo rm -rf /usr/local/.ghcup          # Haskell toolchain
          sudo rm -rf /usr/local/share/powershell # PowerShell
          sudo rm -rf /usr/local/lib/node_modules # Node.js global modules
          
          echo "=== After cleanup ==="
          df -h

      # ========================================================================
      # MEMORY OPTIMIZATION
      # ========================================================================
      # Pi-gen is memory intensive, especially during compression
      # Create large swap file to prevent OOM errors
      - name: Maximize available memory
        run: |
          echo "=== Initial memory status ==="
          free -h
          
          # Stop unnecessary services to free RAM
          echo "Stopping unnecessary services..."
          sudo systemctl stop mysql || true
          sudo systemctl stop postgresql || true
          sudo systemctl stop apache2 || true
          sudo systemctl stop snapd || true
          sudo systemctl stop google-chrome || true
          sudo systemctl stop firefox || true
          sudo systemctl stop dotnet || true
          
          # Remove existing swap
          sudo swapoff -a || true
          sudo rm -f /swapfile || true
          
          # Create larger swap file (10GB)
          echo "Creating 10GB swap file..."
          sudo fallocate -l 10G /swapfile
          sudo chmod 600 /swapfile
          sudo mkswap /swapfile
          sudo swapon /swapfile
          
          echo "=== Final memory status ==="
          free -h
          echo "=== Swap status ==="
          sudo swapon --show

      # ========================================================================
      # CACHE CONFIGURATION
      # ========================================================================
      # Display what cache key we're looking for (debugging aid)
      - name: List available caches
        run: |
          echo "Current branch: ${GITHUB_REF#refs/heads/}"
          echo "Cache key pattern: stage4-${{ env.CACHE_VERSION }}-$(date +"%Y-%m")-bookworm-arm64"
          # Note: Can't actually list caches, but shows the key format

      # Determine if this build should use caching
      # Rules:
      # - Main branch: Cache disabled by default, enabled with build_cache input
      # - Beta branch: Cache always disabled (production builds always fresh)
      # - Dev branches: Cache enabled for faster development
      # - Manual refresh_cache input forces fresh build
      - name: Determine if caching should be used
        id: cache-decision
        run: |
          BRANCH_NAME=${GITHUB_REF#refs/heads/}
          FORCE_REFRESH="${{ github.event.inputs.refresh_cache }}"
          BUILD_CACHE="${{ github.event.inputs.build_cache }}"
          
          if [[ "$BRANCH_NAME" == "main" ]]; then
            if [ "$BUILD_CACHE" == "true" ]; then
              echo "use_cache=true" >> $GITHUB_OUTPUT
              echo "Cache enabled for main branch (manual override - will seed cross-branch cache)"
            else
              echo "use_cache=false" >> $GITHUB_OUTPUT
              echo "Cache disabled for main branch (production build - use build_cache input to enable)"
            fi
          elif [[ "$BRANCH_NAME" == "beta" ]]; then
            echo "use_cache=false" >> $GITHUB_OUTPUT
            echo "Cache disabled for production branch: $BRANCH_NAME"
          else
            if [ "$FORCE_REFRESH" == "true" ]; then
              echo "use_cache=false" >> $GITHUB_OUTPUT
              echo "Cache refresh forced by workflow input"
            else
              echo "use_cache=true" >> $GITHUB_OUTPUT
              echo "Cache enabled for development branch: $BRANCH_NAME"
            fi
          fi

      # Generate cache key with monthly rotation
      # This ensures caches are refreshed monthly for security updates
      - name: Generate cache date
        id: cache-date
        if: steps.cache-decision.outputs.use_cache == 'true'
        run: |
          # Use year-month for cache key to refresh monthly
          CACHE_DATE=$(date +"%Y-%m")
          echo "cache_date=${CACHE_DATE}" >> $GITHUB_OUTPUT

      # ========================================================================
      # CACHE RESTORATION - Base Stages Only
      # ========================================================================
      # Cache only the base stages (0-4) which are shared across all dev branches
      # Custom stage-RQB2 always builds fresh to ensure branch-specific changes
      - name: Restore Base Stages Cache (0-4)
        id: cache-base-stages
        if: steps.cache-decision.outputs.use_cache == 'true'
        uses: actions/cache/restore@v4
        with:
          path: base-stages-cache.tar.gz
          key: base-stages-${{ env.CACHE_VERSION }}
          restore-keys: |
            base-stages-${{ env.CACHE_VERSION }}-

      # Cache frequently downloaded apt packages
      - name: Cache apt packages
        id: cache-apt
        uses: actions/cache@v3
        with:
          path: ~/apt-cache
          key: apt-packages-${{ runner.os }}-pigen-deps-v1
          restore-keys: |
            apt-packages-${{ runner.os }}-pigen-deps-
          
      # ========================================================================
      # PI-GEN DEPENDENCIES
      # ========================================================================
      # Install required packages for running pi-gen
      # Uses apt package caching to speed up repeated builds
      - name: Install pi-gen dependencies
        run: |
          # Create cache directory for apt packages
          mkdir -p ~/apt-cache
          
          # Configure apt to keep downloaded packages
          echo 'Binary::apt::APT::Keep-Downloaded-Packages "true";' | sudo tee /etc/apt/apt.conf.d/01cache
          
          # Restore cached packages if available
          if [ "${{ steps.cache-apt.outputs.cache-hit }}" == "true" ] && [ -n "$(ls -A ~/apt-cache/*.deb 2>/dev/null)" ]; then
            echo "Restoring apt packages from cache..."
            echo "Found $(ls ~/apt-cache/*.deb | wc -l) packages in cache"
            sudo cp -n ~/apt-cache/*.deb /var/cache/apt/archives/ 2>/dev/null || true
          else
            echo "No cache found or cache is empty"
          fi
          
          # Update package lists
          sudo apt-get update
          
          # Install pi-gen dependencies
          # These are required for cross-compilation and image building
          sudo apt-get install -y \
            coreutils \
            quilt \
            parted \
            qemu-user-static \
            debootstrap \
            zerofree \
            zip \
            dosfstools \
            libarchive-tools \
            libcap2-bin \
            grep \
            rsync \
            xz-utils \
            file \
            git \
            curl \
            bc \
            gpg \
            pigz \
            lz4 \
            arch-test
          
          # Save downloaded packages to cache
          echo "Copying packages to cache directory..."
          cp -v /var/cache/apt/archives/*.deb ~/apt-cache/ 2>/dev/null || true
          echo "Cache now contains $(ls ~/apt-cache/*.deb 2>/dev/null | wc -l) packages"
          echo "Cache size: $(du -sh ~/apt-cache | cut -f1)"

      # Clone official Raspberry Pi image generator
      - name: Clone pi-gen
        run: |
          git clone --depth 1 --branch arm64 https://github.com/RPi-Distro/pi-gen
          cd pi-gen

      # Extract cached base stages if cache was hit (after pi-gen exists)
      - name: Extract cached base stages
        if: steps.cache-decision.outputs.use_cache == 'true' && steps.cache-base-stages.outputs.cache-hit == 'true'
        run: |
          echo "Extracting cached base stages..."
          if [ -f "base-stages-cache.tar.gz" ]; then
            cd pi-gen
            sudo tar -xzf ../base-stages-cache.tar.gz
            echo "Cache extracted successfully"
            
            # Verify extraction
            if [ -d "work" ]; then
              echo "✓ Work directory restored from cache"
              ls -la work/
            else
              echo "❌ Work directory not found after extraction!"
              echo "Available directories:"
              ls -la
              exit 1
            fi
            
            # Clean up cache file to save space
            rm -f ../base-stages-cache.tar.gz
          else
            echo "❌ Cache file not found!"
            exit 1
          fi

      # ========================================================================
      # DYNAMIC CONFIGURATION
      # ========================================================================
      # Update build configuration with branch-specific settings and Git context
      # This ensures the image builds with correct quality and repository settings
      - name: Update pi-gen-config with branch-specific settings
        run: |
          BRANCH_NAME="${GITHUB_REF_NAME}"
          
          # Branch-specific quality settings override using config file values
          if [[ "$BRANCH_NAME" == "main" || "$BRANCH_NAME" == "beta" ]]; then
            echo "Applying production build settings for: $BRANCH_NAME"
            
            # Read production values from config file
            SKIP_INITRAMFS_PROD=$(grep "^SKIP_INITRAMFS_PROD=" pi-gen-config | cut -d'=' -f2)
            COMPRESSION_LEVEL_PROD=$(grep "^COMPRESSION_LEVEL_PROD=" pi-gen-config | cut -d'=' -f2)
            
            # Apply production values
            sed -i "s/^SKIP_INITRAMFS=.*/SKIP_INITRAMFS=${SKIP_INITRAMFS_PROD}/" pi-gen-config
            sed -i "s/^COMPRESSION_LEVEL=.*/COMPRESSION_LEVEL=${COMPRESSION_LEVEL_PROD}/" pi-gen-config
          else
            echo "Using development build settings for: $BRANCH_NAME"
            # Keep existing dev values from config file
          fi
          
          # Conditional Git variable update (only if placeholder present)
          if grep -q "will-be-set-in-gh-workflow" pi-gen-config; then
            echo "Updating Git variables (placeholder values detected)"
            REPO_NAME="${GITHUB_REPOSITORY#*/}"
            REPO_OWNER="${GITHUB_REPOSITORY_OWNER}"
            
            sed -i "s|RQB_REPO=will-be-set-in-gh-workflow|RQB_REPO=${REPO_NAME}|" pi-gen-config
            sed -i "s|RQB_GIT_USER=will-be-set-in-gh-workflow|RQB_GIT_USER=${REPO_OWNER}|" pi-gen-config  
            sed -i "s|RQB_GIT_BRANCH=will-be-set-in-gh-workflow|RQB_GIT_BRANCH=${BRANCH_NAME}|" pi-gen-config
          else
            echo "Git variables manually set, preserving existing values"
          fi
          
          # Show final configuration for verification
          echo "=== Final pi-gen-config settings ==="
          echo "Build Quality:"
          grep -E "^(SKIP_INITRAMFS|COMPRESSION_LEVEL)=" pi-gen-config
          echo "Git Configuration:"
          grep -E "^RQB_(REPO|GIT_USER|GIT_BRANCH)=" pi-gen-config

      # Configure pi-gen with our custom settings
      - name: Configure build
        run: |
          cd pi-gen
          cp ../pi-gen-config config

      # ========================================================================
      # BASE STAGE BUILD (Conditional)
      # ========================================================================
      # Build stages 0-4 only if:
      # 1. Cache is disabled, OR
      # 2. Cache miss (no existing cache found)
      - name: Build base stages (if not cached or cache disabled)
        if: steps.cache-decision.outputs.use_cache == 'false' || steps.cache-base-stages.outputs.cache-hit != 'true'
        run: |
          cd pi-gen
          echo "Building base stages 0-4..."
          
          # Configure to build only base stages
          echo 'STAGE_LIST="stage0 stage1 stage2 stage3 stage4"' >> config
          
          # Skip image export for intermediate stages (saves time)
          touch ./stage0/SKIP_IMAGES ./stage1/SKIP_IMAGES ./stage2/SKIP_IMAGES
          touch ./stage3/SKIP_IMAGES ./stage4/SKIP_IMAGES
          
          # Skip stage5 (desktop software - not needed)
          touch ./stage5/SKIP
          
          # Run the build
          sudo ./build.sh
          
          # Clean up any custom stage remnants to prepare for fresh custom build
          sudo rm -rf work/*/stage-RQB2 || true
          
          echo "Base stages 0-4 build completed"

      # ========================================================================
      # IMMEDIATE CACHE SAVE - Base Stages
      # ========================================================================
      # Save the cache immediately after base stages complete to prevent loss
      # if custom stage fails. Only save if we built the base stages.
      - name: Save Base Stages Cache (Immediate)
        if: steps.cache-decision.outputs.use_cache == 'true' && (steps.cache-base-stages.outputs.cache-hit != 'true')
        run: |
          echo "Creating tarball of base stages work directory..."
          cd pi-gen
          
          # Create tarball with fast compression, excluding stage-RQB2 directories
          sudo tar -czf ../base-stages-cache.tar.gz \
            --exclude="work/*/stage-RQB2" \
            work/
          
          echo "Tarball created successfully"
          ls -lh ../base-stages-cache.tar.gz
          
      # Cache the tarball (separate step for cleaner error handling)
      - name: Cache Base Stages Tarball
        if: steps.cache-decision.outputs.use_cache == 'true' && (steps.cache-base-stages.outputs.cache-hit != 'true')
        uses: actions/cache/save@v4
        with:
          path: base-stages-cache.tar.gz
          key: base-stages-${{ env.CACHE_VERSION }}

      # Show system resources before main build
      - name: show swap and memory status before build
        run: |
          echo "=== Current memory status ==="
          free -h
          swapon --show

      # ========================================================================
      # CUSTOM STAGE BUILD
      # ========================================================================
      # Copy our custom RasQberry stage into pi-gen (after base stages are built)
      - name: Copy custom stage
        run: cp -r stage-RQB2 pi-gen/

      # Build the RasQberry-specific stage on top of base image
      - name: Build custom stage
        run: |
          cd pi-gen
          
          # Check if we have cached base stages
          if [ "${{ steps.cache-decision.outputs.use_cache }}" == "true" ] && [ "${{ steps.cache-base-stages.outputs.cache-hit }}" == "true" ]; then
            echo "Using cached base stages..."
            
            # Find the cached work directory
            WORK_DIR=$(find work -maxdepth 1 -type d ! -name work | head -1)
            
            if [ -n "$WORK_DIR" ]; then
              echo "Found cached work directory: $WORK_DIR"
              
              # Verify stage4 rootfs exists in cache
              if [ ! -d "$WORK_DIR/stage4/rootfs" ]; then
                echo "ERROR: stage4/rootfs missing from cache!"
                echo "Cache appears incomplete. Use 'refresh_cache' option to rebuild."
                exit 1
              fi
              
              # Set up for continuation build
              WORK_NAME=$(basename "$WORK_DIR")
              WORK_DIR_ABS="$(pwd)/work/$WORK_NAME"
              
              # Configure for continuation build from cached base
              echo "CONTINUE=1" >> config
              echo "WORK_DIR=$WORK_DIR_ABS" >> config
              echo 'STAGE_LIST="./stage-RQB2"' >> config
              
              # Ensure stage4 is marked as complete for continuation
              sudo mkdir -p "$WORK_DIR_ABS/stage4"
              sudo touch "$WORK_DIR_ABS/stage4/.build_done"
              
              # Update package lists in cached rootfs (may be stale)
              echo "Refreshing package lists in cached rootfs..."
              sudo chroot "$WORK_DIR_ABS/stage4/rootfs" apt-get update || echo "Warning: Failed to update package lists"
              
            else
              echo "ERROR: No work directory found in cache!"
              exit 1
            fi
          else
            echo "Building custom stage on fresh base..."
            
            # For fresh builds or no cache, continue from base build
            echo "CONTINUE=1" >> config
            echo 'STAGE_LIST="./stage-RQB2"' >> config
          fi
          
          # Show final configuration for debugging
          echo "=== Final config file ==="
          cat config
          echo "========================"
          
          # Build the custom RasQberry stage
          sudo ./build.sh

      # ========================================================================
      # METADATA CALCULATION - BEFORE COMPRESSION
      # ========================================================================
      # Calculate metadata while uncompressed image exists
      - name: Calculate image metadata before compression
        id: calculate-metadata
        run: |
          cd pi-gen
          
          # Find the uncompressed image file
          IMG_FILE=$(find deploy -name "*.img" -type f | head -n 1)
          
          if [ -z "$IMG_FILE" ]; then
            echo "Error: No uncompressed .img file found in deploy directory"
            echo "Checking if image is already compressed..."
            if ls deploy/*.img.xz 1> /dev/null 2>&1; then
              echo "Image appears to be already compressed. This may indicate pi-gen configuration issue."
            fi
            exit 1
          fi
          
          echo "Found uncompressed image: $IMG_FILE"
          echo "Calculating metadata before compression..."
          
          # Calculate uncompressed image metadata
          EXTRACT_SIZE=$(stat -c%s "$IMG_FILE")
          EXTRACT_SHA256=$(sha256sum "$IMG_FILE" | cut -d' ' -f1)
          
          # Output metadata for later use
          echo "extract_size=${EXTRACT_SIZE}" >> $GITHUB_OUTPUT
          echo "extract_sha256=${EXTRACT_SHA256}" >> $GITHUB_OUTPUT
          
          # Display calculated values
          echo "Uncompressed image metadata:"
          echo "  Size: $EXTRACT_SIZE bytes ($(numfmt --to=iec-i --suffix=B $EXTRACT_SIZE))"
          echo "  SHA256: $EXTRACT_SHA256"
          
          # Now pi-gen will compress the image automatically based on DEPLOY_COMPRESSION=xz
          echo "Metadata calculation complete. Image will now be compressed by pi-gen..."

      # ========================================================================
      # IMAGE FINALIZATION
      # ========================================================================
      # Find the built image and prepare it for upload
      - name: Set dynamic asset path and name
        id: set-asset
        run: |
          # Ensure we're in the right directory
          if [ ! -d "pi-gen" ]; then
            echo "Error: pi-gen directory not found in $(pwd)"
            echo "Directory contents:"
            ls -la
            exit 1
          fi
          cd pi-gen
          mkdir -p ../deploy
          
          # Find the compressed image file
          FINAL_IMAGE=$(find deploy -name "*.img.xz" -type f | head -n 1)
          
          if [ -z "$FINAL_IMAGE" ]; then
            echo "Error: No image found in deploy directory"
            exit 1
          fi
          
          # Copy to deploy folder at workspace root
          cp "$FINAL_IMAGE" ../deploy/
          
          # Calculate compressed size
          COMPRESSED_SIZE=$(stat -c%s "../deploy/$(basename "$FINAL_IMAGE")")
          
          # Set outputs for upload step
          FILE_NAME=$(basename "$FINAL_IMAGE")
          echo "asset_path=deploy/$FILE_NAME" >> $GITHUB_OUTPUT
          echo "asset_name=$FILE_NAME" >> $GITHUB_OUTPUT
          echo "compressed_size=${COMPRESSED_SIZE}" >> $GITHUB_OUTPUT
          
          # Display build information
          echo "Built image: $FILE_NAME"
          echo "Compressed size: $(numfmt --to=iec-i --suffix=B $COMPRESSED_SIZE)"
          
          # Log cache usage summary
          if [ "${{ steps.cache-decision.outputs.use_cache }}" == "true" ]; then
            echo "Build completed with base stage caching enabled"
            if [ "${{ steps.cache-base-stages.outputs.cache-hit }}" == "true" ]; then
              echo "Base stages cache hit - only custom stage-RQB2 was rebuilt"
            else
              echo "Base stages cache miss - full build was performed"
            fi
          else
            echo "Build completed without caching (production build)"
          fi

<<<<<<< HEAD
=======
      # Calculate image metadata for JSON generation
      - name: Calculate image metadata
        id: image-metadata
        run: |
          cd pi-gen
          
          # Find the compressed image file first
          XZ_FILE_DEPLOY=$(find deploy -name "*rasqberry*.img.xz" -type f | head -n 1)
          if [ -z "$XZ_FILE_DEPLOY" ]; then
            echo "Error: No compressed .img.xz file found in deploy directory"
            exit 1
          fi
          
          # Extract temporarily to calculate uncompressed metadata
          echo "Extracting compressed image temporarily for metadata calculation..."
          TEMP_IMG_FILE="${XZ_FILE_DEPLOY%.xz}"
          sudo xz -d -k "$XZ_FILE_DEPLOY"
          IMG_FILE="$TEMP_IMG_FILE"
          
          # Find the compressed image file  
          XZ_FILE="../${{ steps.set-asset.outputs.asset_path }}"
          if [ ! -f "$XZ_FILE" ]; then
            echo "Error: Compressed image file not found at $XZ_FILE"
            exit 1
          fi
          
          echo "Calculating metadata for:"
          echo "  Uncompressed: $IMG_FILE"
          echo "  Compressed: $XZ_FILE"
          
          # Calculate uncompressed image metadata
          EXTRACT_SIZE=$(stat -c%s "$IMG_FILE")
          EXTRACT_SHA256=$(sha256sum "$IMG_FILE" | cut -d' ' -f1)
          
          # Calculate compressed image size
          COMPRESSED_SIZE=$(stat -c%s "$XZ_FILE")
          
          # Output metadata for JSON job
          echo "extract_size=${EXTRACT_SIZE}" >> $GITHUB_OUTPUT
          echo "extract_sha256=${EXTRACT_SHA256}" >> $GITHUB_OUTPUT
          echo "compressed_size=${COMPRESSED_SIZE}" >> $GITHUB_OUTPUT
          
          # Display calculated values
          echo "Image metadata calculated:"
          echo "  Uncompressed size: $EXTRACT_SIZE bytes ($(numfmt --to=iec-i --suffix=B $EXTRACT_SIZE))"
          echo "  Uncompressed SHA256: $EXTRACT_SHA256"
          echo "  Compressed size: $COMPRESSED_SIZE bytes ($(numfmt --to=iec-i --suffix=B $COMPRESSED_SIZE))"
          
          # Clean up temporary extracted file
          echo "Cleaning up temporary extracted image..."
          rm -f "$IMG_FILE"
>>>>>>> 175e63cb

      # ========================================================================
      # RELEASE ASSET UPLOAD
      # ========================================================================
      # Upload the built image to the GitHub release
      - name: Upload Release Asset
        uses: actions/upload-release-asset@v1
        env:
          GITHUB_TOKEN: ${{ secrets.GITHUB_TOKEN }}
        with:
          upload_url: ${{ needs.release.outputs.upload_url }}
          asset_path: ${{ steps.set-asset.outputs.asset_path }}
          asset_name: ${{ steps.set-asset.outputs.asset_name }}
          asset_content_type: application/x-xz  # XZ compressed disk image

  # ============================================================================
  # JOB 4: Generate and Upload RQB-images.json
  # ============================================================================
  # Always generates the JSON file, optionally uploads to gh-pages
  update-json:
    name: Generate RQB-images.json
    needs: [rasqberry-push-version-number, release, build]
    runs-on: ubuntu-latest
    
    steps:
      - name: Checkout repository
        uses: actions/checkout@v4
        with:
          fetch-depth: 0
          
      - name: Prepare image metadata
        id: metadata
        run: |
          # Get the asset details from the build job
          ASSET_NAME="${{ needs.build.outputs.asset_name }}"
          DOWNLOAD_URL="https://github.com/${{ github.repository }}/releases/download/${{ github.ref == 'refs/heads/main' && format('v{0}', needs.rasqberry-push-version-number.outputs.version_num) || needs.rasqberry-push-version-number.outputs.version_num }}/${ASSET_NAME}"
          
          # Use pre-calculated values from build job
          COMPRESSED_SIZE="${{ needs.build.outputs.compressed_size }}"
          EXTRACT_SIZE="${{ needs.build.outputs.extract_size }}"
          EXTRACT_SHA256="${{ needs.build.outputs.extract_sha256 }}"
          RELEASE_DATE=$(date +"%Y-%m-%d")
          
          echo "download_url=${DOWNLOAD_URL}" >> $GITHUB_OUTPUT
          echo "compressed_size=${COMPRESSED_SIZE}" >> $GITHUB_OUTPUT
          echo "extract_size=${EXTRACT_SIZE}" >> $GITHUB_OUTPUT
          echo "extract_sha256=${EXTRACT_SHA256}" >> $GITHUB_OUTPUT
          echo "release_date=${RELEASE_DATE}" >> $GITHUB_OUTPUT
          echo "version_num=${{ needs.rasqberry-push-version-number.outputs.version_num }}" >> $GITHUB_OUTPUT
          
      - name: Determine version type
        id: version-type
        run: |
          BRANCH_NAME="${GITHUB_REF#refs/heads/}"
          VERSION_NUM="${{ steps.metadata.outputs.version_num }}"
          
          if [[ "$BRANCH_NAME" == "main" ]]; then
            echo "type=main" >> $GITHUB_OUTPUT
            echo "name=RasQberry Two (64-bit)" >> $GITHUB_OUTPUT
            echo "description=RasQberry stable release for exploring Quantum Computing and Qiskit" >> $GITHUB_OUTPUT
          elif [[ "$BRANCH_NAME" == "beta" ]]; then
            echo "type=beta" >> $GITHUB_OUTPUT
            echo "name=RasQberry Two Beta (64-bit)" >> $GITHUB_OUTPUT
            echo "description=RasQberry beta release with latest features (may be unstable)" >> $GITHUB_OUTPUT
          else
            echo "type=dev" >> $GITHUB_OUTPUT
            echo "name=RasQberry Two Dev (64-bit)" >> $GITHUB_OUTPUT
            echo "description=RasQberry development build with cutting-edge features (unstable)" >> $GITHUB_OUTPUT
          fi
          
      - name: Generate RQB-images.json
        run: |
          # Try to fetch existing JSON from gh-pages as base
          echo "Fetching existing RQB-images.json from gh-pages..."
          
          # Attempt to download existing JSON from gh-pages
          if curl -s -f "https://raw.githubusercontent.com/${{ github.repository }}/gh-pages/RQB-images.json" -o existing.json; then
            echo "✓ Found existing JSON on gh-pages, using as base"
            cp existing.json RQB-images.json
          else
            echo "ℹ No existing JSON found on gh-pages, creating fresh base"
            cat > RQB-images.json << 'EOF'
          {
            "imager": {
              "latest_version": "1.8.5",
              "url": "https://www.raspberrypi.com/software/"
            },
            "os_list": []
          }
          EOF
          fi
          
          # Generate the new entry
          VERSION_TYPE="${{ steps.version-type.outputs.type }}"
          cat > new_entry.json << EOF
          {
            "name": "${{ steps.version-type.outputs.name }}",
            "description": "${{ steps.version-type.outputs.description }}",
            "icon": "https://rasqberry.org/Artwork/RasQberry 2 Logo Cube 64x64.png",
            "url": "${{ steps.metadata.outputs.download_url }}",
            "extract_size": ${{ steps.metadata.outputs.extract_size }},
            "extract_sha256": "${{ steps.metadata.outputs.extract_sha256 }}",
            "image_download_size": ${{ steps.metadata.outputs.compressed_size }},
            "release_date": "${{ steps.metadata.outputs.release_date }}",
            "init_format": "systemd",
            "devices": ["pi5-64bit", "pi4-64bit"],
            "website": "https://rasqberry.org"
          }
          EOF
          
          # Use Python to update the JSON (handles JSON parsing properly)
          python3 << 'PYTHON_SCRIPT'
          import json
          import sys
          from datetime import datetime
          
          # Load existing JSON
          with open('RQB-images.json', 'r') as f:
              data = json.load(f)
          
          # Load new entry
          with open('new_entry.json', 'r') as f:
              new_entry = json.load(f)
          
          version_type = "${{ steps.version-type.outputs.type }}"
          print(f"Processing {version_type} version entry...")
          
          # Define mapping of version types to name patterns
          type_patterns = {
              "main": "RasQberry Two (64-bit)",
              "beta": "RasQberry Two Beta (64-bit)", 
              "dev": "RasQberry Two Dev (64-bit)"
          }
          
          # Remove existing entry of the same type (keep only latest per type)
          initial_count = len(data['os_list'])
          data['os_list'] = [entry for entry in data['os_list'] 
                           if entry['name'] != type_patterns.get(version_type, new_entry['name'])]
          removed_count = initial_count - len(data['os_list'])
          
          if removed_count > 0:
              print(f"Removed {removed_count} existing {version_type} entry(ies)")
          
          # Find the right position to insert the new entry
          # Order: main (if exists), beta (if exists), dev (if exists), then others
          insert_position = 0
          priority_order = ["main", "beta", "dev"]
          current_type_priority = priority_order.index(version_type) if version_type in priority_order else 999
          
          for i, entry in enumerate(data['os_list']):
              # Determine the type of this existing entry
              entry_type = None
              for type_name, pattern in type_patterns.items():
                  if entry['name'] == pattern:
                      entry_type = type_name
                      break
              
              if entry_type and entry_type in priority_order:
                  entry_priority = priority_order.index(entry_type)
                  if current_type_priority < entry_priority:
                      insert_position = i
                      break
              else:
                  # Non-RasQberry entry, insert before it
                  insert_position = i
                  break
              insert_position = i + 1
          
          # Insert the new entry at the calculated position
          data['os_list'].insert(insert_position, new_entry)
          print(f"Inserted new {version_type} entry at position {insert_position}")
          
          # Add official Raspberry Pi OS and Custom option if not present
          has_raspios = any("Raspberry Pi OS" in entry['name'] for entry in data['os_list'])
          has_custom = any("Custom" in entry.get('name', '') for entry in data['os_list'])
          
          if not has_raspios:
              raspios_entry = {
                  "name": "Raspberry Pi OS (64-bit)",
                  "description": "A port of Debian Bookworm with the Raspberry Pi Desktop (Recommended)",
                  "icon": "https://downloads.raspberrypi.com/raspios_armhf/Raspberry_Pi_OS_(32-bit).png",
                  "url": "https://downloads.raspberrypi.com/raspios_arm64/images/raspios_arm64-2024-10-28/2024-10-22-raspios-bookworm-arm64.img.xz",
                  "extract_size": 6102712320,
                  "extract_sha256": "88093218a66cf20e8669963902a949c4c23b73309c2fc3331d09fa6ee2134417",
                  "image_download_size": 1238664180,
                  "release_date": "2024-10-22",
                  "init_format": "systemd",
                  "devices": ["pi5-64bit", "pi4-64bit"]
              }
              data['os_list'].append(raspios_entry)
          
          if not has_custom:
              custom_entry = {
                  "name": "Use custom image",
                  "description": "Select a custom .img from your computer",
                  "icon": "https://downloads.raspberrypi.com/imager/icons/folder.png"
              }
              data['os_list'].append(custom_entry)
          
          # Write updated JSON
          with open('RQB-images.json', 'w') as f:
              json.dump(data, f, indent=2)
          
          print(f"Updated RQB-images.json with {version_type} version")
          PYTHON_SCRIPT
          
          # Clean up temporary file
          rm -f new_entry.json
          
      - name: Commit JSON to current branch
        run: |
          git config --global user.name "github-actions[bot]"
          git config --global user.email "github-actions[bot]@users.noreply.github.com"
          
          # Pull latest changes to avoid conflicts
          git pull origin ${{ github.ref_name }} || echo "No remote changes to pull"
          
          # Always commit the JSON file to current branch
          git add RQB-images.json
          git commit -m "Generate RQB-images.json for ${{ steps.version-type.outputs.type }} release ${{ steps.metadata.outputs.version_num }}"
          git push origin ${{ github.ref_name }}
          echo "Generated RQB-images.json in current branch"
          
      - name: Upload JSON to gh-pages
        if: ${{ github.event.inputs.publish_json == 'true' }}
        run: |
          echo "Uploading RQB-images.json to gh-pages..."
          
          # Fetch and checkout gh-pages
          git fetch origin gh-pages || echo "No gh-pages branch found"
          if git show-ref --verify --quiet refs/remotes/origin/gh-pages; then
            git checkout gh-pages
            
            # Copy the generated JSON file
            git checkout ${{ github.ref_name }} -- RQB-images.json
            
            # Commit and push to gh-pages
            git add RQB-images.json
            git commit -m "Update RQB-images.json from ${{ github.ref_name }} with ${{ steps.version-type.outputs.type }} release ${{ steps.metadata.outputs.version_num }}"
            git push origin gh-pages
            echo "Successfully uploaded RQB-images.json to gh-pages"
          else
            echo "No gh-pages branch exists, skipping upload"
          fi<|MERGE_RESOLUTION|>--- conflicted
+++ resolved
@@ -794,61 +794,6 @@
             echo "Build completed without caching (production build)"
           fi
 
-<<<<<<< HEAD
-=======
-      # Calculate image metadata for JSON generation
-      - name: Calculate image metadata
-        id: image-metadata
-        run: |
-          cd pi-gen
-          
-          # Find the compressed image file first
-          XZ_FILE_DEPLOY=$(find deploy -name "*rasqberry*.img.xz" -type f | head -n 1)
-          if [ -z "$XZ_FILE_DEPLOY" ]; then
-            echo "Error: No compressed .img.xz file found in deploy directory"
-            exit 1
-          fi
-          
-          # Extract temporarily to calculate uncompressed metadata
-          echo "Extracting compressed image temporarily for metadata calculation..."
-          TEMP_IMG_FILE="${XZ_FILE_DEPLOY%.xz}"
-          sudo xz -d -k "$XZ_FILE_DEPLOY"
-          IMG_FILE="$TEMP_IMG_FILE"
-          
-          # Find the compressed image file  
-          XZ_FILE="../${{ steps.set-asset.outputs.asset_path }}"
-          if [ ! -f "$XZ_FILE" ]; then
-            echo "Error: Compressed image file not found at $XZ_FILE"
-            exit 1
-          fi
-          
-          echo "Calculating metadata for:"
-          echo "  Uncompressed: $IMG_FILE"
-          echo "  Compressed: $XZ_FILE"
-          
-          # Calculate uncompressed image metadata
-          EXTRACT_SIZE=$(stat -c%s "$IMG_FILE")
-          EXTRACT_SHA256=$(sha256sum "$IMG_FILE" | cut -d' ' -f1)
-          
-          # Calculate compressed image size
-          COMPRESSED_SIZE=$(stat -c%s "$XZ_FILE")
-          
-          # Output metadata for JSON job
-          echo "extract_size=${EXTRACT_SIZE}" >> $GITHUB_OUTPUT
-          echo "extract_sha256=${EXTRACT_SHA256}" >> $GITHUB_OUTPUT
-          echo "compressed_size=${COMPRESSED_SIZE}" >> $GITHUB_OUTPUT
-          
-          # Display calculated values
-          echo "Image metadata calculated:"
-          echo "  Uncompressed size: $EXTRACT_SIZE bytes ($(numfmt --to=iec-i --suffix=B $EXTRACT_SIZE))"
-          echo "  Uncompressed SHA256: $EXTRACT_SHA256"
-          echo "  Compressed size: $COMPRESSED_SIZE bytes ($(numfmt --to=iec-i --suffix=B $COMPRESSED_SIZE))"
-          
-          # Clean up temporary extracted file
-          echo "Cleaning up temporary extracted image..."
-          rm -f "$IMG_FILE"
->>>>>>> 175e63cb
-
       # ========================================================================
       # RELEASE ASSET UPLOAD
       # ========================================================================
@@ -1091,4 +1036,4 @@
             echo "Successfully uploaded RQB-images.json to gh-pages"
           else
             echo "No gh-pages branch exists, skipping upload"
-          fi+          fi
