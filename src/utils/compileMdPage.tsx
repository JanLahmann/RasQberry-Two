import { FrontMatter } from "@/components/PageLayout";
import { compileMDX } from "next-mdx-remote/rsc";
import { H2 } from "@/components/Markdown/H2";
import remarkDirective from "remark-directive";
import remarkGfm from "remark-gfm";
import { Ul } from "@/components/Markdown/Ul";
import { Li } from "@/components/Markdown/Li";
import { CodeBlock } from "@/components/CodeBlock";
import { youtubeMd } from '@/utils/remarkPlugins/youtubeMd';
import Children from 'react-children-utilities'
import { Code } from '@/components/Code';
import { Table } from "@/components/Markdown/Table";
<<<<<<< HEAD
import { Ol } from "@/components/Markdown/Ol";
=======
>>>>>>> e7f16f82

export function compileMdPage(content: string) {
  return compileMDX<FrontMatter>({
    source: content,
    options: {
      parseFrontmatter: true,
      mdxOptions: {
        remarkPlugins: [remarkDirective, remarkGfm, youtubeMd],
      },
    },
    components: {
      h2: ({ children }) => <H2>{children}</H2>,
      pre: ({ children }) => <CodeBlock code={Children.onlyText(children)} />,
      code: ({ children }) => <Code code={Children.onlyText(children)} />,
      ol: ({ children }) => <Ol>{children}</Ol>,
      ul: ({ children }) => <Ul>{children}</Ul>,
      li: ({ children }) => <Li>{children}</Li>,
      customDirective: ({ children }) => <p>{children}</p>,
      table: ({ children }) => <Table>{children}</Table>
    },
  });
}<|MERGE_RESOLUTION|>--- conflicted
+++ resolved
@@ -10,10 +10,7 @@
 import Children from 'react-children-utilities'
 import { Code } from '@/components/Code';
 import { Table } from "@/components/Markdown/Table";
-<<<<<<< HEAD
 import { Ol } from "@/components/Markdown/Ol";
-=======
->>>>>>> e7f16f82
 
 export function compileMdPage(content: string) {
   return compileMDX<FrontMatter>({
