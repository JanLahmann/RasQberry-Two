--- conflicted
+++ resolved
@@ -8,17 +8,10 @@
       "name": "RasQberry Two Dev (64-bit)",
       "description": "RasQberry development build with cutting-edge features (unstable)",
       "icon": "https://rasqberry.org/Artwork/RasQberry 2 Logo Cube 64x64.png",
-<<<<<<< HEAD
-      "url": "https://github.com/JanLahmann/RasQberry-Two/releases/download/dev-features03-2025-11-26-162805/rasqberry-dev-features03-2025-11-26-162805.img.xz",
-      "extract_size": 8698986496,
-      "extract_sha256": "bda8f3a1d19af95d349b1ac31259d4f5e3ac4ead8ee77a29cf1342630986a568",
-      "image_download_size": 1831874084,
-=======
       "url": "https://github.com/JanLahmann/RasQberry-Two/releases/download/dev-features03-pipcache-2025-11-26-223840/rasqberry-dev-features03-pipcache-2025-11-26-223840.img.xz",
       "extract_size": 8698986496,
       "extract_sha256": "47495c8df51a0e65b3e762b504b95df73b935cbbb32f674f178f683481552f8c",
       "image_download_size": 1834239372,
->>>>>>> a2645d31
       "release_date": "2025-11-26",
       "init_format": "systemd",
       "devices": [
