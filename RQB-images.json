{
  "imager": {
    "latest_version": "1.8.5",
    "url": "https://www.raspberrypi.com/software/"
  },
  "os_list": [
    {
      "name": "RasQberry Two Dev (64-bit)",
      "description": "RasQberry development build with cutting-edge features (unstable)",
      "icon": "https://rasqberry.org/Artwork/RasQberry 2 Logo Cube 64x64.png",
<<<<<<< HEAD
      "url": "https://github.com/JanLahmann/RasQberry-Two/releases/download/beta-2025-11-22-155838/rasqberry-beta-2025-11-22.img.xz",
      "extract_size": 8791261184,
      "extract_sha256": "2736e1352f7ef49b1bcb6b3d34edec557d6da390629814db438b3408a7a64991",
      "image_download_size": 1839815856,
      "release_date": "2025-11-22",
=======
      "url": "https://github.com/JanLahmann/RasQberry-Two/releases/download/dev-features03-2025-11-29-220609/",
      "extract_size": 8908701696,
      "extract_sha256": "d3eb827fd3b115e0057933d804aba087d3724cd516c11be2a3d87a1bbf586c79",
      "image_download_size": 2025245252,
      "release_date": "2025-11-29",
>>>>>>> d3ae1345
      "init_format": "systemd",
      "devices": ["pi5-64bit", "pi4-64bit"],
      "website": "https://rasqberry.org"
    }
  ]
}<|MERGE_RESOLUTION|>--- conflicted
+++ resolved
@@ -8,19 +8,11 @@
       "name": "RasQberry Two Dev (64-bit)",
       "description": "RasQberry development build with cutting-edge features (unstable)",
       "icon": "https://rasqberry.org/Artwork/RasQberry 2 Logo Cube 64x64.png",
-<<<<<<< HEAD
-      "url": "https://github.com/JanLahmann/RasQberry-Two/releases/download/beta-2025-11-22-155838/rasqberry-beta-2025-11-22.img.xz",
-      "extract_size": 8791261184,
-      "extract_sha256": "2736e1352f7ef49b1bcb6b3d34edec557d6da390629814db438b3408a7a64991",
-      "image_download_size": 1839815856,
-      "release_date": "2025-11-22",
-=======
       "url": "https://github.com/JanLahmann/RasQberry-Two/releases/download/dev-features03-2025-11-29-220609/",
       "extract_size": 8908701696,
       "extract_sha256": "d3eb827fd3b115e0057933d804aba087d3724cd516c11be2a3d87a1bbf586c79",
       "image_download_size": 2025245252,
       "release_date": "2025-11-29",
->>>>>>> d3ae1345
       "init_format": "systemd",
       "devices": ["pi5-64bit", "pi4-64bit"],
       "website": "https://rasqberry.org"
