--- conflicted
+++ resolved
@@ -1,17 +1,4 @@
 {
-<<<<<<< HEAD
-  "generated": "2025-12-01T21:36:21Z",
-  "streams": {
-    "dev": {
-      "tag": "dev-features05-2025-12-01-221637",
-      "name": "rasqberry-dev-features05-2025-12-01-221637",
-      "image_url": "https://github.com/JanLahmann/RasQberry-Two/releases/download/dev-features05-2025-12-01-221637/rasqberry-dev-features05-2025-12-01-221637.img.xz",
-      "release_url": "https://github.com/JanLahmann/RasQberry-Two/releases/tag/dev-features05-2025-12-01-221637",
-      "release_date": "2025-12-01",
-      "image_download_size": 1984731404,
-      "extract_size": 8908701696,
-      "extract_sha256": "0efd6610ca54d8c303a15dac37ddea3f2fe0383028fda259e1c99863daa83cad"
-=======
   "generated": "2025-12-02T07:54:18Z",
   "streams": {
     "dev": {
@@ -23,7 +10,6 @@
       "image_download_size": 2030705072,
       "extract_size": 8883535872,
       "extract_sha256": "9f2ea8543b619d817c07ebf4f40e9fb6b67550fa54fc81803c5b6b854b14bf0f"
->>>>>>> 0021f88c
     }
   }
 }