--- conflicted
+++ resolved
@@ -1,41 +1,7 @@
 {
-<<<<<<< HEAD
-  "generated": "2025-12-08T09:46:08Z",
-=======
   "generated": "2025-12-08T13:19:37Z",
->>>>>>> 8e31589d
   "streams": {
-    "stable": {
-      "tag": null,
-      "name": null,
-      "message": "No stable release yet. Please use beta or dev.",
-      "release_url": "https://github.com/JanLahmann/RasQberry-Two/releases"
-    },
-    "beta": {
-      "tag": "beta-2025-10-29-155618",
-      "name": "rasqberry-beta-2025-10-29",
-      "image_url": "https://github.com/JanLahmann/RasQberry-Two/releases/download/beta-2025-10-29-155618/rasqberry-beta-2025-10-29.img.xz",
-      "release_url": "https://github.com/JanLahmann/RasQberry-Two/releases/tag/beta-2025-10-29-155618",
-      "release_date": "2025-10-29",
-      "image_download_size": 1836523436,
-      "highlights": [
-        "extract highlights from GitHub release body"
-      ]
-    },
     "dev": {
-<<<<<<< HEAD
-      "tag": "dev-features05-2025-12-08-102119",
-      "name": "rasqberry-dev-features05-2025-12-08-102119",
-      "image_url": "https://github.com/JanLahmann/RasQberry-Two/releases/download/dev-features05-2025-12-08-102119/rasqberry-dev-features05-2025-12-08-102119.img.xz",
-      "release_url": "https://github.com/JanLahmann/RasQberry-Two/releases/tag/dev-features05-2025-12-08-102119",
-      "release_date": "2025-12-08",
-      "image_download_size": 1986708520,
-      "extract_size": 8841592832,
-      "extract_sha256": "f8e15eb90174eda8ceac1fded31ba1c75d2ccc1a73ab60f1aff0edd9dc71b422",
-      "highlights": [
-        "retry push with rebase to handle race conditions"
-      ]
-=======
       "tag": "dev-features05-paradox-2025-12-08-140242",
       "name": "rasqberry-dev-features05-paradox-2025-12-08-140242",
       "image_url": "https://github.com/JanLahmann/RasQberry-Two/releases/download/dev-features05-paradox-2025-12-08-140242/",
@@ -44,7 +10,6 @@
       "image_download_size": 2020577816,
       "extract_size": 8849981440,
       "extract_sha256": "3c70ce9c4a5bad7d974a48190e61fb92cc48fa77b4a0575c4716b146955da0c9"
->>>>>>> 8e31589d
     }
   }
 }