--- conflicted
+++ resolved
@@ -59,13 +59,8 @@
     . /home/$SUDO_USER/$REPO/venv/$STD_VENV/bin/activate
     apt update && apt full-upgrade
     apt install -y python3-gi gir1.2-gtk-3.0 libcairo2-dev libgirepository1.0-dev python3-numpy python3-pil python3-pkg-resources python3-sense-emu sense-emu-tools sense-hat
-<<<<<<< HEAD
     pip install pygobject qiskit-ibm-runtime sense-emu qiskit_aer sense-hat
     if  [ "$FUN" != "b:aer" ]; then
-=======
-    pip install pygobject qiskit-ibm-runtime sense-emu qiskit_aer
-    if [ "$FUN" != "b:aer" ]; then
->>>>>>> b748f592
         python3 /home/$SUDO_USER/.local/bin/rq_set_qiskit_ibm_token.py
     else
         echo "Skipping  IBM Qiskit Credential Setting as its local simulator"
@@ -86,6 +81,7 @@
     # Get the current logged-in user
     CURRENT_USER=$(whoami)
     # Check if the folder is owned by root
+    if [ "$(stat -c '%U' "$FOLDER_PATH")" = "root" ]; then
     if [ "$(stat -c '%U' "$FOLDER_PATH")" = "root" ]; then
       # Change the ownership to the logged-in user
       sudo chown -R "$CURRENT_USER":"$CURRENT_USER" "$FOLDER_PATH"
