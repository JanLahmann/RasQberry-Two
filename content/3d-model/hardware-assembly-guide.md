# Hardware Assembly Procedure

This section provides a step-by-step photographic guide on how to assemble the RasQberry Two Platform. The guide is divided into different sections based on the separate components of the 3D model, as well as a section detailing setup instructions for the Raspberry Pi. The three main components of the RasQberry Two platform are: The Wall, The Cryostat and The Floor. 

### Contributors

The following people have contributed to the development of the documentation:

Luka Dojcinovic, Andy Stanford-Clark, Eric H Jenney, Jan-Rainer Lahmann, Sascha Schefenacker

You can contact any of us with questions, concerns or suggestions for changes to the hardware specs and the assembly guide

## Setting up the Raspberry Pi

In this section, we will be going through the initial setup process of the Raspberry Pi.

Our first step is to install the RasQberry Two Operating System (OS). Instructions for installing the operating system can be found [here](https://ibm.ent.box.com/file/1639433522353?s=4bgqgtgv7oevdgmpze9vqvk98553fmec&sb=/activity/annotations/1873312986315).

After you have finished flashing the OS image to the micro-SD card, you can insert it into the slot underneath the Pi as such:

![Figure 1](https://github.com/user-attachments/assets/c78ff5af-4ca3-4525-a5c7-3af52f378b8e)

<<<<<<< HEAD
The following 3D Files are used in this section:
=======
<p align='center'><em>Figure 1: Mounting location for the Micro SD card.</em></p>

Once the OS has been installed, plug in the USB-C Power Supply into the Pi, connect a micro HDMI cable from the Pi to your monitor and plug in a USB keyboard into any of the USB ports on the back. If the OS installation was successful, you should be met with a login screen on your monitor. The standard username is `rasqberry` and the password is listed in the installation instructions above. Login with these credentials and you should see a desktop interface. 
>>>>>>> 71e0b751

Next, we will enable SPI for the LED array to work. To do so, open a terminal window by pressing the `CTRL + ALT + T` keys at the same time. When the window appears, run the following command:

```sudo raspi-config```

You will be met with this screen:

![2024-11-26-100131_1920x1080_scrot](https://github.com/user-attachments/assets/c37c7c70-c813-4063-b8f0-b46a341b2393)

In the menu that shows up, navigate to `3. Interface Options` using the arrow keys and press enter. 

![2024-11-26-100142_1920x1080_scrot](https://github.com/user-attachments/assets/61bbc1aa-d9fd-4155-90fc-28b9f83ff4ef)

Then, navigate to `I4 SPI` the same way and press enter again. 

![2024-11-26-100148_1920x1080_scrot](https://github.com/user-attachments/assets/14bc1ef9-edf9-4810-80d2-94cd98834a3d)


The dialog will ask you to enable the SPI interface. Hover over the option that says `Yes` and press enter. 

![2024-11-26-100151_1920x1080_scrot](https://github.com/user-attachments/assets/1a14c470-3d28-450b-9802-a20c1775a74d)

Now you’re all set to use SPI!

### Mounting the fan

Before we can wire up the Pi and integrate it into the Wall, it is recommended to mount the Pi 5 Active Cooler onto the board.

![Figure 2](https://github.com/user-attachments/assets/a07bcbb1-1fd1-4698-87d9-2d4c2fe02ecc)

<p align='center'><em>Figure 2: The Raspberry Pi 5 and the Active Cooler.</em></p>

The mounting process for the active cooler is quite straightforward. First, ensure that the protective film covering the bottom of the heat sink is removed:

<p>
  <img align="center" width="500" height="300" src="https://github.com/user-attachments/assets/6c6393a7-0cdd-4353-825b-876fad7dcbda" />
  <img align="center" width="500" height="300" src="https://github.com/user-attachments/assets/284a007e-3d00-4af6-9e5a-e30cb3ebf114" />
</p>

<p align='center'><em>Figure 3: Removing the film from the active cooler.</em></p>

Then, line up the cooler so that it is over the two mounting holes. The correct orientation for the cooler is to place the end with the fan and the colorful cables close to the IO ports (USB, Ethernet etc.). Once you have lined it up correctly, place it down and gently press on the two spring buttons on opposite ends of the cooler. You will hear a click sound when the connector has successfully fastened. Flip the board over to verify that the plastic anchor is all the way through the board:

![Figure 4](https://github.com/user-attachments/assets/8ff7e286-c10c-456d-91dc-5b10525166c6)

<p align='center'><em>Figure 4: Correct mounting orientation for the active cooler.</em></p>

![Figure 5](https://github.com/user-attachments/assets/5a7a4621-f60b-4fdb-8da8-53490c2ad2b1)

<p align='center'><em>Figure 5: View of the plastic anchor correctly secured through the board.</em></p>

Finally, plug the colorful cable into the connector close to the top left spring button you just pushed. There may be a cover on the fan port when you first receive the Pi 5. If so, use some tweezers to gently pull the cover off. Once completed, simply plug the fan cable into that connector:

![Figure 6](https://github.com/user-attachments/assets/3452943e-94cf-4b2e-9a4b-d1ed16135f19)

<<<<<<< HEAD
`sudo raspi-config`
=======
<p align='center'><em>Figure 6: Fan cable plugged into the fan port.</em></p>
>>>>>>> 71e0b751

Now you’ve successfully mounted an active cooler to your Raspberry Pi!

![Figure 7](https://github.com/user-attachments/assets/79123800-9845-463f-99dd-899fc52b8064)

<<<<<<< HEAD
In the menu that shows up, navigate to `3. Interface Options` using the arrow keys and press enter.
=======
<p align='center'><em>Figure 7: Raspberry Pi 5 with Active Cooler mounted.</em></p>
>>>>>>> 71e0b751

## Assembly of the Wall

<<<<<<< HEAD
Then, navigate to `I4 SPI` the same way and press enter again.
=======
The Wall is the part of the model that represents the server wall behind the real life IBM Quantum System Two. Our rendition of the wall houses all of the vital electronic components of the model and also serves as a housing for the LED display. This part of the assembly guide is likely the most intensive, but fear not; the process is relatively straightforward and when you’re finished you’ll have an amazing looking enclosure for your Raspberry Pi that also functions as a display for all the quantum demos!
>>>>>>> 71e0b751

Before we begin this guide, it is important that we cover the three main parts of the Wall. These are: The Wall Base, the Wall Back and the Wall Lid. These parts will be referenced throughout the remainder of this tutorial.

<<<<<<< HEAD
The dialog will ask you to enable the SPI interface. Hover over the option that says `Yes` and press enter.
=======
![Figure 1](https://github.com/user-attachments/assets/10768007-781b-47cf-aab8-cf2f9cd107cc)

<p align='center'><em>Figure 1: The three main parts of the wall.</em></p>
>>>>>>> 71e0b751


The following 3D Files are used in this section:

- R2M7.0Wall-Back-Dual

- R2M7.6Wall-Test-Base

- R2M7.6Wall-Test-Lid (1)

### Gluing all the pieces together

Depending on whether you printed the components for the wall yourself, and the size of your 3D printer, you might have needed to print the various parts of the Wall in two parts or even more. If you printed all of the components in one part, you can skip this step and move on to the section titled `Setting up the Raspberry Pi`. For this guide, each major component of The Wall was split in two for easier printing. Once they finished printing, they were cleaned up of any remaining supports and stringing material.

![Figure 2](https://github.com/user-attachments/assets/e087c6cb-26de-49fa-8885-8734fb51734f)

<p align='center'><em>Figure 2: Each sub-assembly of the Wall printed.</em></p>

After cleaning the models, it’s now time to put them together! To ensure that the parts are securely attached, it is recommended to use CA Super Glue to glue the halves together. Super glue can be easily found in most stores, and is popularly sold under brands such as Gorilla Glue, Loctite, Adhear etc. For this guide, we will be using Gorilla Glue:

![Figure 2](https://github.com/user-attachments/assets/f1af3264-ba30-4daa-92e5-36deb341a9dc)

<p align='center'><em>Figure 3: Gorilla super glue used to glue the halves together.</em></p>

**! Warning:**
Super Glue can very easily stick to skin and cause painful injuries. Please use caution when using super glue and never touch the glue while it is drying. Only use a small amount of glue, a little drop goes a long way.

Before gluing the halves together, it is recommended to lightly sand down the upper and lower “lip” of each half. This sanding process will create a smoother surface while also enabling the super glue to form a stronger bond between the two parts. Once sanded down, apply a small amount of super glue to both the upper and lower lips of the two halves and hold them firmly together.

![Figure 4](https://github.com/user-attachments/assets/20268b4e-1757-4394-b061-5d926eb197d0)

<p align='center'><em>Figure 4: Gluing one half of the Wall base.</em></p>

![Figure 5](https://github.com/user-attachments/assets/3da9a68c-588f-4e54-86e1-ac50bd50c3a7)

<p align='center'><em>Figure 5: Gluing one half of the Wall’s lid.</em></p>

After the two halves have been glued and brought together, it is recommended to let them dry for at least 24 hours. To ensure that they remain connected over this 24 hour period, it is strongly encouraged to use clamps to hold the pieces together while they dry. The following is an example of that:

<p>
  <img align="center" width="500" height="300" src="https://github.com/user-attachments/assets/1b039c83-9233-4830-824a-9071aecd03fc" />
  <img align="center" width="500" height="300"src="https://github.com/user-attachments/assets/921625ed-7bab-4715-899d-d6098da63ce1" />
</p>
<p align='center'><em>Figures 6 & 7: Using clamps to hold the pieces together while they dry.</em></p>

Once 24 hours have elapsed, remove the clamps and verify that the halves are securely attached. If needed, more glue can be added at this point and the drying process repeated. When you are confident in the strength of the components, it’s time to move on to putting them together and adding the Raspberry Pi!

### Wiring up the LED Arrays

In this section, we will be wiring the LED panels to the Raspberry Pi. Ensure that you have completed the section titled `Setting up the Raspberry Pi` before following these steps.

The LED array is composed of four identical WS2812IC LED panels. Each one looks like this:

![Figure 8](https://github.com/user-attachments/assets/6312b8a0-ed8f-41ad-bffd-696162ba56df)

<p align='center'><em>Figure 8: One of the LED panels.</em></p>

Each panel has two separate plugs; an input plug and an output plug to chain multiple panels together. The output plug has two latches on the side, while the input plug looks like this:

![Figure 9](https://github.com/user-attachments/assets/979f871d-7885-4911-9a81-21352f7932ce)

<p align='center'><em>Figure 9: The input plug of the LED panel.</em></p>

You will notice that the plugs have three wires; red, green and white. The purpose of these wires is as follows:

Red: This wire is the power lead. This is usually hooked up to 5V and provides all the power needed to turn the LEDs on.

Green: This wire is the SPI interface lead. This will be used to tell our panel which LEDs to turn on and off, depending on which program we run from the Pi.

White: This wire is the ground lead. This is needed to complete the circuit.

To connect the LED array to the Pi, we will need to use jumper wires to connect the Pi’s GPIO to the LED panel’s input plug. GPIO stands for General Purpose Input/Output; it provides a bunch of useful pins that can be used to connect a variety of add-ons and components to the Pi. For this step, we will need three Male to Female Breadboard Jumper wires:

![Figure 10](https://github.com/user-attachments/assets/48f18966-cc47-433b-9791-97acc636aeca)

<p align='center'><em>Figure 10: Three color-coded M-F Breadboard Jumper wires.</em></p>

Now, we need to connect these wires to the Pi’s GPIO on the female end and to the LED panel’s input plug on the male end. I have provided a pinout of the Pi 5’s GPIO below. The three pins we need to connect are circled in their appropriate wire colors.

![Figure 11](https://github.com/user-attachments/assets/2db1b0b8-147f-4444-a6e8-f7f6e41c405e)

<p align='center'><em>Figure 11: GPIO Pinout of the Pi 5, with the needed connections circled in the wire color.</em></p>

Connect the Red wire to Pin 2 (5V). Connect the White wire to Pin 6 (GND). Connect the Green wire to Pin 19 (SPI MOSI GPIO 10). Once finished, your wiring should look like this:

![Figure 12](https://github.com/user-attachments/assets/4fe82a7c-c560-450e-b8b9-8fa1d0761a82)

<p align='center'><em>Figure 12: Wiring the Raspberry Pi.</em></p>

Now we need to connect the male ends to the LED panel. The male end has a bit of exposed wire, this can be carefully slotted into the input plug to achieve a connection:

![Figure 13](https://github.com/user-attachments/assets/e6018529-4b9b-4ce6-a900-3e5f9ba5c5f1)

<p align='center'><em>Figure 13: Plugging the male end of the jumper cable into the LED panel plug.</em></p>

After plugging in all three wires, it should look like this:

![Figure 14](https://github.com/user-attachments/assets/dc2d2937-f8bd-4983-8e6d-bc9a09f0db3b)

<p align='center'><em>Figure 14: Plugging all three jumper cables into the LED plug.</em></p>

Now we’re going to connect that LED panel with the other panels in a chain. Find the output plug of the panel you just wired up and connect it to the input plug of another LED panel. Follow this process for the other two panels until you have a chain of four panels all connected together. You want to make sure they all have the same orientation. Orient your fist panel so that the top left corner has an arrow pointing downwards in the **second** column, then make sure that the other three panels have the same orientation and the same arrow in the top left corner.

![Figure 15](https://github.com/user-attachments/assets/6a9f9fc7-74f2-4f28-ade9-8598b281e950)

<p align='center'><em>Figure 15: Wiring all four LED panels together.</em></p>

After ensuring that all four panels are in line, take the two panels on the right side and bring them down below the other two panels, this will essentially bring the two panels into an upside down orientation. Doing so will give you the arrangement of LEDs as they will be on the wall. Ensure that the bottom two LED panels have arrows in the top left corner pointing downwards in the **first** column.

![Figure 16](https://github.com/user-attachments/assets/ada8b534-b574-4b9d-8072-f91a5aaefd74)

<p align='center'><em>Figure 16: Flipping the last two LED panels underneath.</em></p>

**! Warning:**
The LEDs can be very bright! It is recommended to wear eye protection when working with the LED panels.

Now it’s time to test the LEDs! Run the Python script in your terminal:

`python3 neopixel_spi_IBMtestFunc.py.`

If everything is wired up correctly, you should see the IBM logo appear on the LED array in the correct orientation. Verify that your result looks similar to this:

![Figure 17](https://github.com/user-attachments/assets/ebc9d2c0-2301-4abe-830d-5f5249b4b61e)

<p align='center'><em>Figure 17: Testing the proper orientation of the LED panels before slotting them into the wall.</em></p>

Finally, take the bottom two LED panels and slot them into the space in the wall between the thin pillars and the wider pillars.

![Figure 18](https://github.com/user-attachments/assets/1af1229f-2ba4-4bc6-b376-208a8c02cda2)

<p align='center'><em>Figure 18: Placing the bottom row of LED panels.</em></p>

While making sure to preserve the LED orientation, slot the other two panels on top. You can rest the top row of the LEDs onto the black board of the bottom LEDs.
You can run`python3 neopixel_spi_IBMtestFunc.py` again to help you line up the columns together. Once you’re all done, it should look like this:

![Figure 19](https://github.com/user-attachments/assets/c05e3ad0-7da5-49c6-9602-053927934f64)

<p align='center'><em>Figure 19: Both rows of LED panels lined up.</em></p>

![Figure 20](https://github.com/user-attachments/assets/a214126d-e214-46f2-a5b7-4da5d59f063f)

<p align='center'><em>Figure 20: Resting the top row on top of the bottom row.</em></p>

![Figure 21](https://github.com/user-attachments/assets/b9997d01-a7d6-42f2-a3da-cd5bcf74dbeb)

<p align='center'><em>Figure 21: Testing out panel alignment using the IBM test function.</em></p>

Congratulations! You have successfully wired up the LED panels with the Raspberry Pi!

### Cutting the welding shield

The Wall uses the plastic sheet from a welding shield as a stand-in for the dark glass panels on the real world server wall. This sheet serves to obscure any LEDs that are off, as well as to dim the brightness of any LEDs that are on.

For this section, we will be using a pair of scissors and the welding shield itself, which looks like this:

![Figure 22](https://github.com/user-attachments/assets/232f403c-82f8-482b-86c1-c6370bace5c3)

<p align='center'><em>Figure 22: The welding shield.</em></p>

**! Warning:**
Scissors and scalpels are sharp and can cause injuries if you are not careful. Please use caution when cutting the welding shield during this section.

On the welding shield, you will want to mark out a rectangle in the center that is 240mm wide by 90mm tall. The rectangle dimensions can be marked by using a bright colored tape or by using a scalpel and straightedge ruler to etch a shallow line that can be followed while cutting. It is recommended to add a few more millimeters to the width and the height while measuring, incase adjustments need to be made later on. Begin your measurements after the oval cutouts found on the bottom of the welding shield, so that your rectangle will not contain any holes.

![Figure 23](https://github.com/user-attachments/assets/5229df01-719b-4706-9782-552af6dc391e)

<p align='center'><em>Figure 23: Using tape, a straightedge ruler and a scalpel to mark out the lines to be cut.</em></p>

Once you have marked out the dimenensions of the rectangle, use a pair of scissors to cut along the lines you have marked. The welding shield should be fairly easy to cut, use a little bit of force but go slow to ensure you are following the lines. Once you have cut out the rectangle, it should look like this:

![Figure 24](https://github.com/user-attachments/assets/9a1a99fc-f5e1-46e4-b662-473cc18b7880)

<p align='center'><em>Figure 24: The welding shield cut into a rectangle 240mm x 90mm.</em></p>

Now it's time to slot the shield panel into the wall. The shield panel slides into the same gap you placed the LEDs panels into. We have found it is easiest to first remove all of the LED panels and then attempt to slide the shield panel into that gap. If the panel has difficulty sliding in, then it is probably too wide and needs to be trimmed a little on the side. The panel should slide relatively easily into the gap, if you encounter any resistance then you should trim the panel a little more. If you observe that the panel is causing the bottom of the wall to warp a little, then that also means that the panel is too wide and needs to be trimmed a little on the side. After you have made any necessary alterations and have ensured that the panel slides in with no resistance, you can return the LED panels back to the gap as well, making sure to preserve the orientation that was described in the `Wiring up the LEDs` section. When it's all finished, it should look like this:

![Figure 25](https://github.com/user-attachments/assets/a0006b80-c4e3-422e-b827-9197d348ba1a)

<p align='center'><em>Figure 25: The welding shield placed in front of the LEDs.</em></p>

Try placing the Wall Lid on top of the Wall Base to ensure that the panel fits properly. If you notice that the Lid is not seating properly, then you might need to trim a little bit of the top of the panel to get it to sit properly. Your end result should look like this:

![Figure 26](https://github.com/user-attachments/assets/161c447d-d9f7-418a-bcfe-65b2e46672c4)

<p align='center'><em>Figure 26: Placing the Lid on top of the Wall and ensuring it fits properly.</em></p>

Now you have successfully placed the welding shield onto the Wall!

## Assembly of the Floor

The floor is the simplest component of the RasQberry Two model, it serves as a platform onto which the Wall and the Cryostat can be secured to. This section will walk you through how to connect the floor tiles together.

The following 3D Files are used in this section:

- RASQ2M7.5Floor-all.stl

  OR

- R2M7.6Floor-Tile1.stl
- R2M7.6Floor-Tile2.stl
- R2M7.6Floor-Tile3.stl
- R2M7.6Floor-Tile4.stl
- R2M7.6Floor-Tile5.stl
- R2M7.6Floor-Tile6.stl

**NOTE:** If you have printed all of the tiles as one piece (RASQ2M7.5Floor-all.stl), you can skip the remainder of this section.

The floor comes in 6 different pieces, each piece is marked with a number that can be found on the reverse side. The pieces need to be arranged in the following configuration:

![Figure 1](https://github.com/user-attachments/assets/dbd30a22-870e-4f48-8d59-e477a6b30c14)

<p align='center'><em>Figure 1: The correct order of the floor tiles.</em></p>

Notice that tiles 5 and 6 at the top of the image contain the hexagonal cutouts for the Wall to be attached.

Each floor tile has two holes on each side where it connects to another floor tile. To connect the floor tiles together, line up two floor panels together so that the holes are in alignment. Insert an M3 Bolt (or #4 bolt in the US) through the hole and thread the nut onto the bolt until tightened. Reapeat the process to connect all of the panels together, making sure to preserve the correct order of panels as shown in the above image. We have found that holding the nut with a pair of pliers and using an allen key to tighten the bolt helps make the process easier, given the small space available beneath the floor tiles.

![Figure 2](https://github.com/user-attachments/assets/bf74a167-03ea-458d-bbc7-168a0be6f521)

<p align='center'><em>Figure 2: How to attach floor tiles together. The yellow arrows show where the bolts should be inserted and tightened. </em></p>

![Figure 3](https://github.com/user-attachments/assets/4f036a19-facd-4a39-95c7-44d702ae0169)

<p align='center'><em>Figure 3: All the bolts and nuts tightened under the floor. </em></p>

Once all the bolts have been tightened, place the floor on a flat surface for a while to let it flatten out. The finished result should look like this:

![Figure 4](https://github.com/user-attachments/assets/541a8dda-9a78-4dbf-8ccd-5ddbff1e6061)

<p align='center'><em>Figure 4: Top view of all the floor tiles assembled. </em></p>

You have now successfully assembled the floor! 

## Assembly of the Cryostat<|MERGE_RESOLUTION|>--- conflicted
+++ resolved
@@ -20,13 +20,9 @@
 
 ![Figure 1](https://github.com/user-attachments/assets/c78ff5af-4ca3-4525-a5c7-3af52f378b8e)
 
-<<<<<<< HEAD
-The following 3D Files are used in this section:
-=======
 <p align='center'><em>Figure 1: Mounting location for the Micro SD card.</em></p>
 
 Once the OS has been installed, plug in the USB-C Power Supply into the Pi, connect a micro HDMI cable from the Pi to your monitor and plug in a USB keyboard into any of the USB ports on the back. If the OS installation was successful, you should be met with a login screen on your monitor. The standard username is `rasqberry` and the password is listed in the installation instructions above. Login with these credentials and you should see a desktop interface. 
->>>>>>> 71e0b751
 
 Next, we will enable SPI for the LED array to work. To do so, open a terminal window by pressing the `CTRL + ALT + T` keys at the same time. When the window appears, run the following command:
 
@@ -82,40 +78,23 @@
 
 ![Figure 6](https://github.com/user-attachments/assets/3452943e-94cf-4b2e-9a4b-d1ed16135f19)
 
-<<<<<<< HEAD
-`sudo raspi-config`
-=======
 <p align='center'><em>Figure 6: Fan cable plugged into the fan port.</em></p>
->>>>>>> 71e0b751
 
 Now you’ve successfully mounted an active cooler to your Raspberry Pi!
 
 ![Figure 7](https://github.com/user-attachments/assets/79123800-9845-463f-99dd-899fc52b8064)
 
-<<<<<<< HEAD
-In the menu that shows up, navigate to `3. Interface Options` using the arrow keys and press enter.
-=======
 <p align='center'><em>Figure 7: Raspberry Pi 5 with Active Cooler mounted.</em></p>
->>>>>>> 71e0b751
 
 ## Assembly of the Wall
 
-<<<<<<< HEAD
-Then, navigate to `I4 SPI` the same way and press enter again.
-=======
 The Wall is the part of the model that represents the server wall behind the real life IBM Quantum System Two. Our rendition of the wall houses all of the vital electronic components of the model and also serves as a housing for the LED display. This part of the assembly guide is likely the most intensive, but fear not; the process is relatively straightforward and when you’re finished you’ll have an amazing looking enclosure for your Raspberry Pi that also functions as a display for all the quantum demos!
->>>>>>> 71e0b751
 
 Before we begin this guide, it is important that we cover the three main parts of the Wall. These are: The Wall Base, the Wall Back and the Wall Lid. These parts will be referenced throughout the remainder of this tutorial.
 
-<<<<<<< HEAD
-The dialog will ask you to enable the SPI interface. Hover over the option that says `Yes` and press enter.
-=======
 ![Figure 1](https://github.com/user-attachments/assets/10768007-781b-47cf-aab8-cf2f9cd107cc)
 
 <p align='center'><em>Figure 1: The three main parts of the wall.</em></p>
->>>>>>> 71e0b751
-
 
 The following 3D Files are used in this section:
 
