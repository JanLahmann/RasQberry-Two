--- conflicted
+++ resolved
@@ -314,10 +314,8 @@
 
 ![Figure 3](https://github.com/user-attachments/assets/020b9851-a3bf-46ca-bebb-8489f7d10eab)
 
-<<<<<<< HEAD
-You have now successfully assembled the floor!
-=======
 <p align='center'><em>Figure 3: Top view of all the floor tiles assembled. </em></p>
->>>>>>> cea27331
+
+You have now successfully assembled the floor! 
 
 ## Assembly of the Cryostat